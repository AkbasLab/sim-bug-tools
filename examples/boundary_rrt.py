import numpy as np

"""
We can use the pre-defined boundary exploration strategy "BoundaryRRT" to 
explore the boundary of our envelope.

The "classifier" is the function that is executed to determine if a given point
lies within our outside of the envelope. Your classifier may wrap your function
under test (FUT) or even an API call to a simulated environment.

# For example:
def classifier(p: Point) -> bool:
    val = f(*p)
    return val > 10

The example above classifiers the function, f, by comparing its result to a 
constant. If the function results in a value greater than 10, then the sample,
p, is a target value, otherwise it is a non-target value.
"""

# Importing commonly used structures
from sim_bug_tools.structs import Domain, Point

# To illustrate this visually, we will stick to only 3 dimensions
ndims = 3

# We need to define some basic parameters for later:
d = 0.05  # the distance we jump with each sample
theta = np.pi / 180 * 5  # 5 degree rotations for finding the boundary

# We will be using a simple sphere as our envelope, for simplicity's sake.
class Sphere:
    def __init__(self, loc: Point, radius: float):
        self.loc = loc
        self.radius = radius

    def __contains__(self, p: Point):
        return self.loc.distance_to(p) <= self.radius


envelope = Sphere(Point([0.5 for x in range(ndims-1)] + [0]), 0.25)

# If the point lies WITHIN the envelope, it is classified as a target sample
classifier = lambda p: p in envelope
domain = Domain.normalized(ndims)

# We are using the point below as our initial sample...
# Generate an initial target sample:
is_target = False 
while not is_target:
    v = np.random.randn(ndims)
    v = v / np.linalg.norm(v)
    t0 = Point(np.array(envelope.loc) + v * (envelope.radius * 0.90))
    is_target = t0 in domain 
    if not is_target:
        print("Retrying...")


# Since we don't know if the target sample is on the boundary, we must surface:
from sim_bug_tools.exploration.boundary_core.surfacer import find_surface

node0, _ = find_surface(classifier, t0, d)
b0, n0 = node0  # initial boundary point and surface vector

# Now that we have our inital boundary point and its orthonormal surface vector,
# we now construct our surface explorer...

# First, we must select and build our adherence strategy's factory, we will use
# the predefined solution:
from sim_bug_tools.exploration.brrt_std.adherer import BoundaryAdherenceFactory

adhFactory = BoundaryAdherenceFactory(classifier, domain, d, theta)

# Now, we can create our explorer:
from sim_bug_tools.exploration.brrt_std.brrt import BoundaryRRT

brrt = BoundaryRRT(b0, n0, adhFactory)

# Finally, we can start using this explorer to sample from the boundary:
nsamples = 100
nbatches = 20

if ndims == 3:
    import os
    import sys

    sys.path.append(os.path.dirname(os.path.dirname(os.path.abspath(__file__))))
    import matplotlib.pyplot as plt
    from tools.grapher import Grapher  # (used for plotting)

    grapher = Grapher(is3d=True, domain=Domain.normalized(ndims))


for i in range(nbatches):
    nodes = brrt.expand_by(nsamples)
    points = list(map(lambda s: s[0], nodes))

    if ndims == 3:
        grapher.plot_all_points(points)
        plt.pause(0.05)
<<<<<<< HEAD
        # plt.pause(1)
    
    input("Press enter to continue...")
    
    
=======

    input("Press enter to continue...")
>>>>>>> cc400377
<|MERGE_RESOLUTION|>--- conflicted
+++ resolved
@@ -98,13 +98,5 @@
     if ndims == 3:
         grapher.plot_all_points(points)
         plt.pause(0.05)
-<<<<<<< HEAD
-        # plt.pause(1)
     
-    input("Press enter to continue...")
-    
-    
-=======
-
-    input("Press enter to continue...")
->>>>>>> cc400377
+    input("Press enter to continue...")